﻿using Amazon;
using Amazon.DynamoDBv2;
using Amazon.DynamoDBv2.DocumentModel;
using Amazon.DynamoDBv2.Model;
using Amazon.SessionProvider;
using Amazon.Util;
using System;
using System.Collections.Generic;
using System.Collections.Specialized;
using System.Linq;
using System.Reflection;
using System.Threading;
using System.Web.SessionState;
using Xunit;

namespace AWS.SessionProvider.Test
{
    public class SessionStoreTest : IDisposable
    {
        private static DynamoDBSessionStateStore store;
        private string tableName;
        private const string ttlAttributeName = "TTL";
        private readonly int ttlExpiredSessionsSeconds = (int)TimeSpan.FromDays(7).TotalSeconds;
        private static string sessionId = DateTime.Now.ToFileTime().ToString();
        private static TimeSpan newTimeout = TimeSpan.FromSeconds(5);
        private static FieldInfo timeoutField;
        private static TimeSpan waitPeriod = TimeSpan.FromSeconds(10);
        private static TimeSpan tableActiveMaxTime = TimeSpan.FromMinutes(5);
        private static RegionEndpoint region = RegionEndpoint.USEast1;

        private static AmazonDynamoDBClient CreateClient()
        {
            var client = new AmazonDynamoDBClient(region);
            return client;
        }

        public SessionStoreTest()
        {
            timeoutField = typeof(DynamoDBSessionStateStore).GetField("_timeout", BindingFlags.NonPublic | BindingFlags.Instance);
            Assert.NotNull(timeoutField);
        }

        public void Dispose()
        {
            using (var client = CreateClient())
            {
                client.DeleteTable(new DeleteTableRequest
                {
                    TableName = this.tableName
                });
                WaitUntilTableReady(client, null);
            }
        }

        [Fact]
        public void DynamoDBSessionStateStoreTest()
        {
            var config = new NameValueCollection();
            config.Add(DynamoDBSessionStateStore.CONFIG_REGION, region.SystemName);
            config.Add(DynamoDBSessionStateStore.CONFIG_TABLE, "SessionStoreWithUserSpecifiedCapacity");
            config.Add(DynamoDBSessionStateStore.CONFIG_APPLICATION, "IntegTest");
            config.Add(DynamoDBSessionStateStore.CONFIG_INITIAL_READ_UNITS, "10");
            config.Add(DynamoDBSessionStateStore.CONFIG_INITIAL_WRITE_UNITS, "10");
            config.Add(DynamoDBSessionStateStore.CONFIG_CREATE_TABLE_IF_NOT_EXIST, "true");
            Test(config);

            config.Add(DynamoDBSessionStateStore.CONFIG_TTL_ATTRIBUTE, ttlAttributeName);
            config.Add(DynamoDBSessionStateStore.CONFIG_TTL_EXPIRED_SESSIONS_SECONDS, ttlExpiredSessionsSeconds.ToString());
            Test(config);
        }

<<<<<<< HEAD
        [TestMethod]
        public void DynamoDBOnDemandCapacityTest()
        {
            var config = new NameValueCollection();
            config.Add(DynamoDBSessionStateStore.CONFIG_REGION, region.SystemName);
            config.Add(DynamoDBSessionStateStore.CONFIG_TABLE, "SessionStoreWithOnDemandCapacity");
            config.Add(DynamoDBSessionStateStore.CONFIG_APPLICATION, "IntegTest2");
            config.Add(DynamoDBSessionStateStore.CONFIG_ON_DEMAND_READ_WRITE_CAPACITY, "true");
            config.Add(DynamoDBSessionStateStore.CONFIG_CREATE_TABLE_IF_NOT_EXIST, "true");
            Test(config);
        }

=======
>>>>>>> e10e368c
        private void Test(NameValueCollection config)
        {
            using (var client = CreateClient())
            {
                store = new DynamoDBSessionStateStore("TestSessionProvider", config);
                timeoutField.SetValue(store, newTimeout);

                this.tableName = config[DynamoDBSessionStateStore.CONFIG_TABLE];

                WaitUntilTableReady(client, TableStatus.ACTIVE);
                var table = Table.LoadTable(client, this.tableName);

                var creationTime = DateTime.Now;
                store.CreateUninitializedItem(null, sessionId, 10);
                var items = GetAllItems(table);
                Assert.Single(items);
                var testTtl = config.AllKeys.Contains(DynamoDBSessionStateStore.CONFIG_TTL_ATTRIBUTE);
                var firstItem =items[0];
                Assert.Equal(testTtl, firstItem.ContainsKey(ttlAttributeName));
                if (testTtl)
                {
                    var epochSeconds = firstItem[ttlAttributeName].AsInt();
                    Assert.NotEqual(0, epochSeconds);
                    var expiresDateTime = AWSSDKUtils.ConvertFromUnixEpochSeconds(epochSeconds);
                    var expectedExpiresDateTime = (creationTime + newTimeout).AddSeconds(ttlExpiredSessionsSeconds);
                    Assert.True((expiresDateTime - expectedExpiresDateTime) < TimeSpan.FromMinutes(1));
                }

                var hasOnDemandReadWriteCapacity = config.AllKeys.Contains(DynamoDBSessionStateStore.CONFIG_ON_DEMAND_READ_WRITE_CAPACITY);
                if (hasOnDemandReadWriteCapacity)
                {
                    var mode = client.DescribeTable(tableName).Table.BillingModeSummary.BillingMode;
                    Assert.AreEqual(mode, BillingMode.PAY_PER_REQUEST);
                }

                bool locked;
                TimeSpan lockAge;
                object lockId;
                SessionStateActions actionFlags;
                store.GetItem(null, sessionId, out locked, out lockAge, out lockId, out actionFlags);

                Thread.Sleep(newTimeout);

                DynamoDBSessionStateStore.DeleteExpiredSessions(client, tableName);
                items = GetAllItems(table);
                Assert.Empty(items);
            }
        }

        private static List<Document> GetAllItems(Table table)
        {
            Assert.NotNull(table);

            var allItems = table.Scan(new ScanFilter()).GetRemaining().ToList();
            return allItems;
        }
        private void WaitUntilTableReady(AmazonDynamoDBClient client, TableStatus targetStatus)
        {
            var startTime = DateTime.Now;
            TableStatus status;
            while ((DateTime.Now - startTime) < tableActiveMaxTime)
            {
                try
                {
                    status = client.DescribeTable(tableName).Table.TableStatus;
                }
                catch(ResourceNotFoundException)
                {
                    status = null;
                }

                if (status == targetStatus)
                    return;
                Thread.Sleep(waitPeriod);
            }
        }
    }
}<|MERGE_RESOLUTION|>--- conflicted
+++ resolved
@@ -69,7 +69,6 @@
             Test(config);
         }
 
-<<<<<<< HEAD
         [TestMethod]
         public void DynamoDBOnDemandCapacityTest()
         {
@@ -82,8 +81,6 @@
             Test(config);
         }
 
-=======
->>>>>>> e10e368c
         private void Test(NameValueCollection config)
         {
             using (var client = CreateClient())
