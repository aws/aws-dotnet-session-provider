﻿<?xml version="1.0" encoding="utf-8"?>
<Project ToolsVersion="4.0" DefaultTargets="Build" xmlns="http://schemas.microsoft.com/developer/msbuild/2003">
  <PropertyGroup>
    <Configuration Condition=" '$(Configuration)' == '' ">Debug</Configuration>
    <Platform Condition=" '$(Platform)' == '' ">AnyCPU</Platform>
    <ProductVersion>8.0.30703</ProductVersion>
    <SchemaVersion>2.0</SchemaVersion>
    <ProjectGuid>{C73B3233-CB6F-4FA7-9FFF-CC6FD64100C3}</ProjectGuid>
    <OutputType>Library</OutputType>
    <AppDesignerFolder>Properties</AppDesignerFolder>
    <RootNamespace>Amazon</RootNamespace>
    <AssemblyName>AWS.SessionProvider</AssemblyName>
    <TargetFrameworkVersion Condition=" '$(TargetFrameworkVersion)' == '' ">v4.5</TargetFrameworkVersion>
    <FileAlignment>512</FileAlignment>
    <BaseIntermediateOutputPath>obj\net45</BaseIntermediateOutputPath>
    <TargetFrameworkProfile />
    <SolutionDir Condition="$(SolutionDir) == '' Or $(SolutionDir) == '*Undefined*'">..\</SolutionDir>
    <RestorePackages>true</RestorePackages>
  </PropertyGroup>
  <PropertyGroup>
    <SignAssembly>true</SignAssembly>
  </PropertyGroup>
  <Choose>
    <When Condition=" '$(AWSKeyFile)' == '' ">
      <PropertyGroup>
        <AssemblyOriginatorKeyFile>awssdk.dll.snk</AssemblyOriginatorKeyFile>
      </PropertyGroup>
    </When>
    <Otherwise>
      <PropertyGroup>
        <AssemblyOriginatorKeyFile>$(AWSKeyFile)</AssemblyOriginatorKeyFile>
      </PropertyGroup>
    </Otherwise>
  </Choose>
  <PropertyGroup Condition=" '$(Configuration)|$(Platform)' == 'Debug|AnyCPU' ">
    <DebugSymbols>true</DebugSymbols>
    <DebugType>full</DebugType>
    <Optimize>false</Optimize>
    <OutputPath>bin\net45\$(Configuration) $(TargetFrameworkVersion)\</OutputPath>
    <DefineConstants>DEBUG;TRACE</DefineConstants>
    <ErrorReport>prompt</ErrorReport>
    <WarningLevel>4</WarningLevel>
    <DocumentationFile>bin\net45\$(Configuration) $(TargetFrameworkVersion)\AWS.SessionProvider.xml</DocumentationFile>
    <NoWarn>1591</NoWarn>
  </PropertyGroup>
  <PropertyGroup Condition=" '$(Configuration)|$(Platform)' == 'Release|AnyCPU' ">
    <DebugType>pdbonly</DebugType>
    <Optimize>true</Optimize>
    <OutputPath>bin\net45\$(Configuration) $(TargetFrameworkVersion)\</OutputPath>
    <DefineConstants>TRACE</DefineConstants>
    <ErrorReport>prompt</ErrorReport>
    <WarningLevel>4</WarningLevel>
    <DocumentationFile>bin\net45\$(Configuration) $(TargetFrameworkVersion)\AWS.SessionProvider.xml</DocumentationFile>
    <NoWarn>1591</NoWarn>
  </PropertyGroup>
  <PropertyGroup Condition=" '$(TargetFrameworkVersion)' == 'v3.5' ">
    <DefineConstants>NET35</DefineConstants>
    <TargetFrameworkVersionNumber>3.5</TargetFrameworkVersionNumber>
  </PropertyGroup>
  <PropertyGroup Condition=" '$(TargetFrameworkVersion)' == 'v4.0' ">
    <DefineConstants>NET40</DefineConstants>
    <TargetFrameworkVersionNumber>4.0</TargetFrameworkVersionNumber>
  </PropertyGroup>
  <PropertyGroup Condition=" '$(TargetFrameworkVersion)' == 'v4.5' ">
    <DefineConstants>NET45</DefineConstants>
    <TargetFrameworkVersionNumber>4.5</TargetFrameworkVersionNumber>
  </PropertyGroup>
  <ItemGroup>
    <Reference Include="AWSSDK.Core, Version=3.3.0.0, Culture=neutral, PublicKeyToken=885c28607f98e604, processorArchitecture=MSIL">
<<<<<<< HEAD
      <SpecificVersion>False</SpecificVersion>
      <HintPath>..\packages\AWSSDK.Core.3.3.30.4\lib\net45\AWSSDK.Core.dll</HintPath>
    </Reference>
    <Reference Include="AWSSDK.DynamoDBv2, Version=3.3.0.0, Culture=neutral, PublicKeyToken=885c28607f98e604, processorArchitecture=MSIL">
      <SpecificVersion>False</SpecificVersion>
      <HintPath>..\packages\AWSSDK.DynamoDBv2.3.3.16.2\lib\net45\AWSSDK.DynamoDBv2.dll</HintPath>
=======
      <HintPath>..\packages\AWSSDK.Core.3.7.0.2\lib\net45\AWSSDK.Core.dll</HintPath>
    </Reference>
    <Reference Include="AWSSDK.DynamoDBv2, Version=3.3.0.0, Culture=neutral, PublicKeyToken=885c28607f98e604, processorArchitecture=MSIL">
      <HintPath>..\packages\AWSSDK.DynamoDBv2.3.7.0.2\lib\net45\AWSSDK.DynamoDBv2.dll</HintPath>
>>>>>>> e10e368c
    </Reference>
    <Reference Include="System" />
    <Reference Include="System.configuration" />
    <Reference Include="System.Core" />
    <Reference Include="System.Web" />
    <Reference Include="System.Xml.Linq" />
    <Reference Include="System.Data.DataSetExtensions" />
    <Reference Include="System.Data" />
    <Reference Include="System.Xml" />
  </ItemGroup>
  <ItemGroup>
    <Compile Include="DynamoDBSessionStateStore.cs" />
    <Compile Include="Properties\AssemblyInfo.cs" />
  </ItemGroup>
  <ItemGroup>
    <None Include="awssdk.dll.snk" />
    <None Include="packages.config" />
  </ItemGroup>
  <ItemGroup>
    <Analyzer Include="..\packages\AWSSDK.DynamoDBv2.3.7.0.2\analyzers\dotnet\cs\AWSSDK.DynamoDBv2.CodeAnalysis.dll" />
  </ItemGroup>
  <Import Project="$(MSBuildToolsPath)\Microsoft.CSharp.targets" />
  <Import Project="$(SolutionDir)\.nuget\NuGet.targets" Condition="Exists('$(SolutionDir)\.nuget\NuGet.targets')" />
  <Target Name="EnsureNuGetPackageBuildImports" BeforeTargets="PrepareForBuild">
    <PropertyGroup>
      <ErrorText>This project references NuGet package(s) that are missing on this computer. Enable NuGet Package Restore to download them.  For more information, see http://go.microsoft.com/fwlink/?LinkID=322105. The missing file is {0}.</ErrorText>
    </PropertyGroup>
    <Error Condition="!Exists('$(SolutionDir)\.nuget\NuGet.targets')" Text="$([System.String]::Format('$(ErrorText)', '$(SolutionDir)\.nuget\NuGet.targets'))" />
  </Target>
  <!-- To modify your build process, add your task inside one of the targets below and uncomment it. 
       Other similar extension points exist, see Microsoft.Common.targets.
  <Target Name="BeforeBuild">
  </Target>
  <Target Name="AfterBuild">
  </Target>
  -->
</Project><|MERGE_RESOLUTION|>--- conflicted
+++ resolved
@@ -67,19 +67,10 @@
   </PropertyGroup>
   <ItemGroup>
     <Reference Include="AWSSDK.Core, Version=3.3.0.0, Culture=neutral, PublicKeyToken=885c28607f98e604, processorArchitecture=MSIL">
-<<<<<<< HEAD
-      <SpecificVersion>False</SpecificVersion>
-      <HintPath>..\packages\AWSSDK.Core.3.3.30.4\lib\net45\AWSSDK.Core.dll</HintPath>
-    </Reference>
-    <Reference Include="AWSSDK.DynamoDBv2, Version=3.3.0.0, Culture=neutral, PublicKeyToken=885c28607f98e604, processorArchitecture=MSIL">
-      <SpecificVersion>False</SpecificVersion>
-      <HintPath>..\packages\AWSSDK.DynamoDBv2.3.3.16.2\lib\net45\AWSSDK.DynamoDBv2.dll</HintPath>
-=======
       <HintPath>..\packages\AWSSDK.Core.3.7.0.2\lib\net45\AWSSDK.Core.dll</HintPath>
     </Reference>
     <Reference Include="AWSSDK.DynamoDBv2, Version=3.3.0.0, Culture=neutral, PublicKeyToken=885c28607f98e604, processorArchitecture=MSIL">
       <HintPath>..\packages\AWSSDK.DynamoDBv2.3.7.0.2\lib\net45\AWSSDK.DynamoDBv2.dll</HintPath>
->>>>>>> e10e368c
     </Reference>
     <Reference Include="System" />
     <Reference Include="System.configuration" />
